--- conflicted
+++ resolved
@@ -1,9 +1,7 @@
 language: node_js
 node_js:
   - "0.10"
-<<<<<<< HEAD
   - "0.8"
-  - "0.6"
 
 before_script:
   - rm -R node_modules/model
@@ -11,7 +9,4 @@
   - npm install https://github.com/mde/model/archive/master.tar.gz
   - npm install https://github.com/mde/utilities/archive/master.tar.gz
 
-script: node_modules/jake/bin/cli.js test
-=======
-  - "0.8"
->>>>>>> 76318695
+script: node_modules/jake/bin/cli.js test