--- conflicted
+++ resolved
@@ -70,15 +70,11 @@
     var self = this;
 
     geddy.model.<%= names.constructor.singular %>.first(params.id, function(err, <%= names.property.singular %>) {
-<<<<<<< HEAD
-      <%= names.property.singular %>.updateAttributes(params);
+      <%= names.property.singular %>.updateProperties(params);
       if (!<%= names.property.singular %>.isValid()) {
         params.errors = <%= names.property.singular %>.errors;
         self.transfer('edit');
       }
-=======
-      <%= names.property.singular %>.updateProperties(params);
->>>>>>> 4207bb67
 
       <%= names.property.singular %>.save(function(err, data) {
         if (err) {
