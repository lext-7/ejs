--- conflicted
+++ resolved
@@ -33,11 +33,7 @@
 #### config
 `geddy.config`
 
-<<<<<<< HEAD
-Geddy has built in configuration management. Global config options should go in your **'config/environments.js'** file. Likewise, your production and development config options should go in their respective files
-=======
-Geddy has built in configuration management. Global config options should go in your 'config/environments.js' file. Likewise, your production and development config options should go in their respective files
->>>>>>> 5ff74226
+Geddy has built in configuration management. Global config options should go in your **'config/environments.js'** file. Likewise, your production and development config options should go in their respective files.
 
 If you want to start up your app in a specific environment, use the `-e` option:
 
