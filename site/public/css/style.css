--- conflicted
+++ resolved
@@ -1,11 +1,4 @@
 body {
-<<<<<<< HEAD
-  background: url('../img/whitey.png');
-}
-body.application {
-  padding-top: 60px;
-  padding-bottom: 40px;
-=======
   padding-top: 40px;
   padding-bottom: 40px;
   color: #222;
@@ -57,29 +50,64 @@
   border: none;
   border-radius: 0px;
   color: #546a72 !important;
->>>>>>> 49eda766
-}
+}
+
 code {
-  white-space: pre;
-}
-
-.navbar-fixed-top {
-  box-shadow: 0px 0px 3px #000;
-  border-bottom: 1px solid #999;
-}
-
-.geddy-welcome-box {
+  padding: 2px 5px;
+  margin: 0;
+  color: #666;
+  background: #f5f5f5;
+}
+
+a {
+  color: #08c;
+}
+
+ul, ol {
+  margin-left: 16px;
+}
+
+input::-webkit-input-placeholder {
+  color: #ccc;
+}
+
+input:-moz-placeholder {
+  color: #ccc;
+}
+
+input:-ms-input-placeholder {
+  color: #ccc;
+}
+
+.header {
+  margin-bottom: 40px;
+}
+
+.header h1 {
   text-align: center;
-  background-color: rgba(200, 200, 200, .5);
-  box-shadow: 0px 0px 3px #bababa;
-  border: 1px solid #EDEDED;
-}
-
-.geddy-welcome-box h1 {
-  line-height: 1.25;
+  height: 300px;
+  line-height: 300px;
+  font-size: 128px;
+  font-weight: lighter;
+  background: #3399cc;
+  color: #fff;
+  margin-top: 0;
   margin-bottom: 20px;
-<<<<<<< HEAD
-=======
+}
+
+.header h1 a {
+  color: white;
+}
+
+.header h1 a:hover {
+  text-decoration: none;
+}
+
+.menu .icon {
+  background: #e8e8e8;
+  color: #333;
+  height: 140px;
+  margin-bottom: 20px;
   background-position: center;
   background-repeat: no-repeat;
 }
@@ -249,17 +277,12 @@
 
 .toc ul li a:hover {
   text-decoration: none;
->>>>>>> 49eda766
-}
-
-.geddy-welcome-box p {
-  max-width: 760px;
-  margin: 0 auto;
-}
-
-<<<<<<< HEAD
-.geddy-welcome-box .btn-large {
-=======
+}
+
+.toc ul li a.selected {
+  color: #14509e;
+}
+
 .toc ul li ul {
   margin: 15px 0 15px 0;
   display: none;
@@ -276,30 +299,221 @@
 }
 
 #documentation h3 {
->>>>>>> 49eda766
   margin-top: 20px;
 }
 
-.list-item {
+/* END Documentation Page */
+
+/* FAQ Page */
+
+#faq h2 {
+  margin-bottom: -40px;
+}
+
+#faq h3 {
+  line-height: 30px;
+  margin-top: 60px;
   margin-bottom: 20px;
 }
 
-.list-item div {
-  background: white;
-  border-bottom: 2px solid #ccc;
-}
-
-.list-item div > * {
-  padding: 20px;
-}
-
-.list-item div h3 i {
-  margin: 5px;
-}
-
+#faq p {
+  font-size: 15px;
+}
+
+/* END FAQ Page */
+
+/* Changelog Page */
+
+#changelog code {
+  display: inline;
+  padding: 0;
+  margin: 0;
+  color: #333;
+}
+
+/* END Changelog Page */
+
+/* Large desktop */
+@media (min-width: 1200px) {
+  .header h1 {
+    height: 370px;
+    line-height: 370px;
+    margin-bottom: 30px;
+  }
+
+  .menu .icon {
+    height: 170px;
+    margin-bottom: 30px;
+  }
+
+  .menu .icon span {
+    bottom: -140px;
+  }
+
+  .box {
+    width: 600px;
+  }
+
+  .avatar, .info {
+    margin-bottom: 30px;
+  }
+
+  .avatar {
+    height: 170px;
+  }
+
+  .info {
+    height: 370px;
+  }
+
+  .footer {
+    margin-right: 0px;
+  }
+
+  .footer .mail-list input.email {
+    width: 750px;
+  }
+}
+
+/* Portrait tablet to landscape and desktop */
+@media (max-width: 979px) {
+  body {
+    padding: 40px 0;
+  }
+
+  .header h1 {
+    height: 228px;
+    line-height: 228px;
+    font-size: 96px;
+  }
+
+  .menu .icon {
+    height: 104px;
+  }
+
+  .menu .icon span {
+    font-size: 12px;
+    bottom: -78px;
+  }
+
+  .title h2 {
+    font-size: 34px;
+  }
+
+  #documentation .span6 {
+    width: 476px;
+  }
+
+  #documentation div.toc {
+    width: 228px;
+  }
+
+  .box {
+    width: 372px;
+  }
+
+  .avatar {
+    height: 104px;
+  }
+
+  .info {
+    height: 228px;
+  }
+
+  .info p {
+    font-size: 15px;
+  }
+
+  .footer .mail-list input.email {
+    width: 456px;
+  }
+
+}
+
+/* Landscape phone to portrait tablet */
+@media (max-width: 767px) {
+  body {
+   padding-top: 15px;
+  }
+
+  .container {
+    width: 90%;
+  }
+
+  .menu .icon {
+    float: left;
+    width: 104px;
+    margin-right: 20px;
+  }
+
+  #documentation .span6 {
+    width: 100%;
+  }
+
+  #documentation div.toc {
+    width: 100%;
+  }
+
+  .box {
+    width: 100%;
+  }
+
+  .toc {
+    margin-top: 0;
+  }
+
+  .toc ul {
+    margin-left: 0;
+  }
+
+  .info h3 {
+    font-size: 30px;
+    padding-top: 12px;
+  }
+
+  .info p {
+    font-size: 15px;
+  }
+
+  .info a {
+    bottom: 10px;
+    right: 10px;
+  }
+
+  .avatar {
+    display: none;
+  }
+
+  .footer {
+    margin-right: 0;
+  }
+
+  .footer .mail-list input.email {
+    width: 100%;
+    padding: 0;
+    margin-bottom: 20px;
+    border: none;
+    background: #f5f5f5;
+    color: #333;
+  }
+
+}
+
+/* Landscape phones and down */
 @media (max-width:480px) {
-  .hero-unit .pull-right {
+
+  .footer .list ul {
     float: none;
-    margin-top: 10px;
-  }
-}
+  }
+
+  .footer .list ul li {
+    margin: 0 10px 0 0;
+  }
+
+}
+
+@media print {
+  .footer, .toc, .menu {
+    display: none;
+  }
+}