--- conflicted
+++ resolved
@@ -8,11 +8,7 @@
     "MVC",
     "realtime"
   ],
-<<<<<<< HEAD
   "version": "13.0.1",
-=======
-  "version": "0.12.16",
->>>>>>> 96fd318b
   "author": "Matthew Eernisse <mde@fleegix.org> (http://fleegix.org)",
   "dependencies": {
     "barista": "0.2.x",
