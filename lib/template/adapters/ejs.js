/*
 * Geddy JavaScript Web development framework
 * Copyright 2112 Matthew Eernisse (mde@fleegix.org)
 *
 * Licensed under the Apache License, Version 2.0 (the "License");
 * you may not use this file except in compliance with the License.
 * You may obtain a copy of the License at
 *
 *         http://www.apache.org/licenses/LICENSE-2.0
 *
 * Unless required by applicable law or agreed to in writing, software
 * distributed under the License is distributed on an "AS IS" BASIS,
 * WITHOUT WARRANTIES OR CONDITIONS OF ANY KIND, either express or implied.
 * See the License for the specific language governing permissions and
 * limitations under the License.
 *
*/

var ejs = {};

ejs.Template = function(params) {
  params = params || {};

  // Usually we would try to require the engine here,
  // - but we use a custom EJS implementation, so it's not needed

  this.mode = null;
  this.truncate = false;
  this.templato = params.templato;
  this.afterLoaded = params.afterLoaded;
  this.source = '';
  this.markup = undefined;
  // Note: If you don't want to use Fleegix.js,
  // override getTemplateTextFromNode to use
  // textarea node value for template text
  this.templateText = params.text || this.getTemplateTextFromNode(params.node);

  // Try to get from URL if no template text
  if(typeof this.templateText == 'undefined') {
    // If you don't want to use Fleegix.js,
    // override getTemplateTextFromUrl to use
    // files for template text
    this.getTemplateTextFromUrl(params);
  }
};

ejs.Template.prototype = new function() {

  this.getTemplateTextFromNode = function(node) {
    // Requires the fleegix.xhr module
    if(typeof fleegix.string == 'undefined') throw 'Requires fleegix.string module.';
    var ret;

    if(node) {
      ret = node.value;
      ret = fleegix.string.unescapeXML(ret);
      ret = fleegix.string.trim(ret);
    }
    return ret;
  };

  this.getTemplateTextFromUrl = function(params) {
    // Requires the fleegix.xhr module
    if (typeof fleegix.xhr == 'undefined') throw 'Requires fleegix.xhr module.';
    var self = this
      , url = params.url
      , noCache = params.preventCache || false;

    // If cache is found and caching is on
    if (text && !noCache) {
      this.templateText = text;
    }
    // Otherwise get the text
    else {
      var opts;
      var callback = function(s) {
        // Callback for setting templateText and caching
        // - used for both sync and async loading
        self.templateText = s;
        ejs.templateTextCache[url] = s;

        // Use afterLoaded hook if set
        if (typeof self.afterLoaded == 'function') {
          self.afterLoaded();
        }
      };

      if(params.async) {
        opts = {
            url: url
          , method: 'GET'
          , preventCache: noCache
          , async: true
          , handleSuccess: callback
        };
        // Get template text asynchronously, wait for
        // loading to exec the callback
        fleegix.xhr.send(opts);
      }
      else {
        opts = {
            url: url
          , method: 'GET'
          , preventCache: noCache
          , async: false
        };
        // Get the template text inline and pass directly to
        // the callback
        text = fleegix.xhr.send(opts);
        callback(text);
      }
    }
  };

  this.process = function(params) {
    params = params || {}
    var domNode = params.node;

    this.data = params;
    this.source = this.source || ''; // Cache generated template for speed

    // If no cache is available generate template
    //if(!this.source) this.source = this.generateSource();
    if(!this.source) {
      this.templato.set({
          engine: 'geddy_ejs'
        , template: this.templateText
      });

<<<<<<< HEAD
      this.source = this.templato.render(this.data);
    }
=======
    err.name = e.name;
    err.message = 'ejs:' + line + '\n' + ctxt +
      e.message;
    throw err;
  };

  this.process = function (p) {
    var self = this
      , params = p || {}
      , src
      , fn
      , rethrow;

    this.data = params || {};
    var domNode = params.node;
    // Cache/reuse the generated template source for speed
    this.source = this.source || '';
    if (!this.source) { this.generateSource(); }
>>>>>>> 68b37f40

    // Assign the source to the template markup
    this.markup = this.source;

    if(domNode) domNode.innerHTML = this.markup;

    return this.markup;
  };

  /*this.generateSource = function() {
    var str = this.templateText
      , template
      , options = {cache: true, filename: this.data.template.file};

    this.engine.render(str, options, function(err, data) {
      if(err) throw err;
      template = data;
    });

    return template;
  };*/

};

exports.Template = ejs.Template;<|MERGE_RESOLUTION|>--- conflicted
+++ resolved
@@ -126,30 +126,8 @@
           engine: 'geddy_ejs'
         , template: this.templateText
       });
-
-<<<<<<< HEAD
       this.source = this.templato.render(this.data);
     }
-=======
-    err.name = e.name;
-    err.message = 'ejs:' + line + '\n' + ctxt +
-      e.message;
-    throw err;
-  };
-
-  this.process = function (p) {
-    var self = this
-      , params = p || {}
-      , src
-      , fn
-      , rethrow;
-
-    this.data = params || {};
-    var domNode = params.node;
-    // Cache/reuse the generated template source for speed
-    this.source = this.source || '';
-    if (!this.source) { this.generateSource(); }
->>>>>>> 68b37f40
 
     // Assign the source to the template markup
     this.markup = this.source;
