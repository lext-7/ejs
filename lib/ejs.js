--- conflicted
+++ resolved
@@ -24,13 +24,8 @@
   , optInDataWarned = false
   , _VERSION_STRING = require('../package.json').version
   , _DEFAULT_DELIMITER = '%'
-<<<<<<< HEAD
-  , _REGEX_STRING = '(<%%)|(<%=)|(<%-)|(<%#)|(<%)|(%>)|(-%>)'
+  , _REGEX_STRING = '(<%%|<%=|<%-|<%#|<%|%>|-%>)'
   , _OPTS = [ 'cache', 'filename', 'delimiter', 'context'
-=======
-  , _REGEX_STRING = '(<%%|<%=|<%-|<%#|<%|%>|-%>)'
-  , _OPTS = [ 'cache', 'filename', 'delimiter', 'scope', 'context'
->>>>>>> b51c680b
             , 'debug', 'compileDebug', 'client'
             ]
   , _TRAILING_SEMCOL = /;\s*$/;
@@ -284,7 +279,6 @@
     }
 
     if (opts.client) {
-<<<<<<< HEAD
       src = 'function ' + opts.name + '(locals, escape, include, rethrow) {\n'
           + '  escape = escape || ' + escape.toString() + ';'      + '\n'
           + (opts.compileDebug
@@ -294,12 +288,6 @@
           + src                                                    + '\n'
           + '}';
       return src;
-=======
-      src = 'escape = escape || ' + escape.toString() + ';\n' + src;
-      if (opts.compileDebug) {
-        src = 'rethrow = rethrow || ' + rethrow.toString() + ';\n' + src;
-      }
->>>>>>> b51c680b
     }
 
     try {
