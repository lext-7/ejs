--- conflicted
+++ resolved
@@ -599,16 +599,6 @@
           // this point
           if (fs.statSync(p).isDirectory()) {
             // TODO: Make the name of any index file configurable
-<<<<<<< HEAD
-            p = path.join(p, 'index.html');
-            if (utils.file.existsSync(p) && fs.statSync(p).isFile()) {
-              staticResp.sendFile(p);
-            }
-          }
-          // Path to an actual file. Just serve it up
-          else if (fs.statSync(p).isFile()) {
-            staticResp.sendFile(p);
-=======
             staticPath = path.join(staticPath, 'index.html');
             if (utils.file.existsSync(staticPath) && fs.statSync(staticPath).isFile()) {
               controller = new StaticFileController(staticPath, reqObj, respObj);
@@ -619,7 +609,6 @@
           else if (fs.statSync(staticPath).isFile()) {
             controller = new StaticFileController(staticPath, reqObj, respObj);
             controller.respond();
->>>>>>> 680b9d39
           }
         };
 
@@ -631,11 +620,7 @@
         else if (staticUrl.match('partials/') && utils.file.existsSync(partialsPath)) {
           sendStaticFile(partialsPath);
         }
-<<<<<<< HEAD
-        // Must be a 404 or 405
-=======
         // 405?
->>>>>>> 680b9d39
         else {
           nonMethodRoutes = router.all(reqUrl);
           if (nonMethodRoutes.length) {
