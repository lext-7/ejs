#!/usr/bin/env node

var geddy = require('../lib/geddy')
  , fs = require('fs')
  , path = require('path')
  , utils = require('utilities')
<<<<<<< HEAD
  , parseopts = require('../lib/parseopts');

// Variables
var cwd = process.cwd()
  , args = process.argv.slice(2)
  , parser
  , optsMap
  , cmds
  , opts
  , usage
  , cmd
  , engineCmd
  , rtCmd
  , modelCmd
  , dirpath
  , filepath
  , die
  , jake
  , jakeArgs
  , jakeProgram
  , jakeLoader
  , start;

// Usage dialog
usage = [
    'Geddy web framework for Node.js'
  , ''
  , 'Usage:'
  , '  geddy [options/commands] [arguments]'
  , ''
  , 'Options:'
  , '  --environment, -e   Environment to use'
  , '  --hostname, -b      Host name or IP to bind the server to (default: localhost)'
  , '  --port, -p          Port to bind the server to (default: 4000)'
  , '  --geddy-root, -g    /path/to/approot The path to the root for the app you want'
  , '                        to run (default is current working directory)'
  , '  --workers, -w       Number of worker processes to start (default: 1)'
  , '  --debug, -d         Sets the log level to output debug messages to'
  , '                        the console'
  , '  --realtime, -rt     When generating or scaffolding, take realtime into account'
  , '  --jade, -j          When generating views this will create Jade'
  , '                        templates(Default: EJS)'
  , '  --handle, -H        When generating views this will create Handlebars'
  , '                        templates(Default: EJS)'
  , '  --mustache, -m      When generating views this will create Mustache'
  , '                        templates(Default: EJS)'
  , '  --swig, -s      When generating views this will create Swig'
  , '                        templates(Default: EJS)'
  , '  --help, -h          Output this usage dialog'
  , '  --version, -v       Output the version of Geddy that\'s installed'
  , ''
  , 'Commands:'
  , '  console                     Start up the Geddy REPL'
  , '  app <name>                  Create a new Geddy application'
  , '  resource <name> [attrs]     Create a new resource. A resource includes'
  , '                                a model, controller and route'
  , '  scaffold <name> [attrs]     Create a new scaffolding. Scaffolding includes'
  , '                                the views, a model, controller and route'
  , '  secret                      Generate a new application secret in'
  , '                                `config/secret`'
  , '  controller <name>           Generate a new controller including an index view'
  , '                                and and a route'
  , '  model <name> [attrs]        Generate a new model'
  , '  routes [query]              Shows routes for a given resource route or all '
  , '                                routes if empty'
  , '  auth[:update]               Creates user authentication for you, using Passport.'
  , ''
  , 'Examples:'
  , '  geddy                    Start Geddy on localhost:4000 in development mode'
  , '                             or if the directory isn\'t a Geddy app it\'ll'
  , '                             display a prompt to use "geddy -h"'
  , '  geddy -p 3000            Start Geddy on port 3000'
  , '  geddy -e production      Start Geddy in production mode'
  , '  geddy -j scaffold user   Generate a users scaffolding using Jade templates'
  , '  geddy resource user name admin:boolean'
  , '                           Generate a users resource with the model properties'
  , '                             name as a string and admin as a boolean'
  , '  geddy scaffold user name:string:default'
  , '                           Generate a users scaffolding user name as the default'
  , '                             value to display data with'
  , '  geddy routes user        Show all routes for the user resource'
  , '  geddy routes user.index  Show the index route for the user resource'
  , ''
].join('\n');

// Options available
optsMap = [
  { full: 'origins'
  , abbr: 'o'
  , args: true
  , canon: 'origins'
  }
, { full: ['hostname', 'bind']
  , abbr: 'b'
  , args: true
  , canon: 'hostname'
  }
, { full: 'port'
  , abbr: 'p'
  , args: true
  , canon: 'port'
  }
, { full: 'workers'
  , abbr: ['n', 'w']
  , args: true
  , canon: 'workers'
  }
, { full: 'version'
  , abbr: ['v', 'V']
  , args: false
  , canon: 'version'
  }
, { full: 'help'
  , abbr: 'h'
  , args: false
  , canon: 'help'
  }
, { full: 'debug'
  , abbr: 'd'
  , args: true
  , canon: 'debug'
  }
, { full: 'loglevel'
  , abbr: 'l'
  , args: true
  , canon: 'loglevel'
  }
, { full: 'environment'
  , abbr: 'e'
  , args: true
  , canon: 'environment'
  }
, { full: 'geddy-root'
  , abbr: 'g'
  , args: true
  , canon: 'geddyRoot'
  }
, { full: 'spawned'
  , abbr: ['s', 'q', 'Q']
  , args: true
  , canon: 'spawned'
  }
, { full: 'jade'
  , abbr: 'j'
  , args: false
  , canon: 'jade'
  }
, { full: ['handle', 'handlebars']
  , abbr: 'H'
  , args: false
  , canon: 'handlebars'
  }
, { full: ['handle', 'swig']
  , abbr: 'S'
  , args: false
  , canon: 'swig'
  }
, { full: 'mustache'
  , abbr: 'm'
  , args: false
  , canon: 'mustache'
  }
, { full: 'realtime'
  , abbr: 'rt'
  , args: false
  , canon: 'realtime'
  }
];

// Parse optsMap and generate options and cmd commands
parser = new parseopts.Parser(optsMap);
parser.parse(args);
cmds = parser.cmds;
opts = parser.opts;

// Set handlebars option to handle option
opts.handle = opts.handlebars || opts.handle;

// Exit the process with a message
die = function (str) {
  console.log(str);
  process.exit();
};

// Start Geddy with options
start = function () {
  geddy.startCluster(opts);
};

if (opts.help) {
  die(usage);
}
if (opts.version) {
  die(geddy.version);
}

// `geddy app foo` or `geddy resource bar` etc. -- run generators
if (cmds.length) {
  // Get Jake file and jakelibdir for generators
  dirpath = path.normalize(path.join(__dirname, '..', 'gen'));
  filepath = path.normalize(path.join(dirpath, 'Jakefile'));

  cmd = '';

  // Some commands take only one arg
  if (!(cmds[0] == 'jake' ||
      cmds[0] == 'secret' ||
      cmds[0] == 'auth' ||
      cmds[0] == 'auth:update' ||
      cmds[0] == 'console' ||
      cmds[0] == 'routes')
      && !cmds[1]) {
    throw new Error(cmds[0] + ' command requires another argument.');
  }

  // Add engines to command
  if (opts.jade) {
    engineCmd = ',' + 'jade';
  } else if (opts.handle) {
    engineCmd = ',' + 'handlebars';
  } else if (opts.mustache) {
    engineCmd = ',' + 'mustache';
  } else if (opts.swig) {
    engineCmd = ',' + 'swig';
  } else engineCmd = ',default';

  if (opts.realtime) {
    rtCmd = ',' + 'realtime';
  }
  else {
    rtCmd = ',default';
  }

  // Get the model properties
  if (cmds.slice(2).length > 0) {
    modelCmd = ',' + cmds.slice(2).join('%');
  } else modelCmd = '';

  // Add Jake argument based on commands
  switch (cmds[0]) {
    case 'jake':
      cmd = 'jake';
      jakeArgs = cmds.slice(1);
      break;
    case 'console':
      // Start console
      cmd += 'console:start[' + (cmds[1] || 'development') + ']';
      break;
    case 'auth':
      // Create authentication
      cmd += 'auth:init[' + engineCmd.substr(1) + ']';
      break;
    case 'auth:update':
      // Update authentication
      cmd += 'auth:update';
      break;
    case 'app':
      // Generating application
      cmd += 'gen:app[' + cmds[1] + engineCmd + rtCmd + ']';
      break;
    case 'resource':
      // Generating resource
      cmd += 'gen:resource[' + cmds[1] + modelCmd + ']';
      break;
    case 'scaffold':
      // Generating application
      cmd += 'gen:scaffold[' + cmds[1] + rtCmd + engineCmd + modelCmd + ']';
      break;
    case 'controller':
      // Generating controller
      cmd += 'gen:bareController[' + cmds[1] + engineCmd + ']';
      break;
    case 'model':
      // Generating model
      cmd += 'gen:model[' + cmds[1] + modelCmd + ']';
      break;
    case 'secret':
      // Generating new app secret
      cmd += 'gen:secret';
      break;
    case 'routes':
      // Show routes(Optionally empty)
      cmd += 'routes:show[' + (cmds[1] || '') + ']';
      break;
    default:
      die(cmds[0] + ' is not a Geddy command.');
  }

  jake = require('jake');
  jakeProgram = jake.program;
  jakeLoader = jake.loader;
  // Load Geddy's bundled Jakefile
  jakeLoader.loadDirectory(path.join(dirpath, 'jakelib'));
  jakeLoader.loadFile(filepath);
  if (cmd == 'jake') {
    jakeProgram.parseArgs(jakeArgs);
    // Load Jakefile and jakelibdir files for app
    jakeLoader.loadFile(jakeProgram.opts.jakefile);
    jakeLoader.loadDirectory(jakeProgram.opts.jakelibdir);
    // Prepend env:init to load Geddy env
    jakeProgram.taskNames.unshift('env:init');
    jakeProgram.init();
  }
  else {
    jakeProgram.init({
      quiet: !opts.debug
    , trace: true
    });
    jakeProgram.setTaskNames([cmd]);
  }
  jakeProgram.run();
=======
  , parseopts = require('../lib/parseopts')
  , cmd = require('../lib/cmd');

var args = process.argv.slice(2);
args = cmd.parseArgs(args);

// Jake commands -- hand off to Jake to load up env
// and run whatever command. Jake parses all the CLI
// args itself
if (args[0] == 'jake') {
  args.shift();
  var c = new cmd.JakeCmd(args);
  c.run();
}
// Generator commands -- the Cmd object will parse
// the args into commands and opts
else if (args[0] == 'gen') {
  args.shift();
  var c = new cmd.Cmd(args);
  c.run();
>>>>>>> 1ddb9954
}
// Run the server
else {
  (function () {
    var parser
      , optsMap
      , cmds
      , opts
      , usage
      , die;

    // Server options
    optsMap = [
      { full: 'origins'
      , abbr: 'o'
      , args: true
      , canon: 'origins'
      }
    , { full: ['hostname', 'bind']
      , abbr: 'b'
      , args: true
      , canon: 'hostname'
      }
    , { full: 'port'
      , abbr: 'p'
      , args: true
      , canon: 'port'
      }
    , { full: 'workers'
      , abbr: ['n', 'w']
      , args: true
      , canon: 'workers'
      }
    , { full: 'version'
      , abbr: ['v', 'V']
      , args: false
      , canon: 'version'
      }
    , { full: 'help'
      , abbr: 'h'
      , args: false
      , canon: 'help'
      }
    , { full: 'debug'
      , abbr: 'd'
      , args: true
      , canon: 'debug'
      }
    , { full: 'loglevel'
      , abbr: 'l'
      , args: true
      , canon: 'loglevel'
      }
    , { full: 'environment'
      , abbr: 'e'
      , args: true
      , canon: 'environment'
      }
    , { full: 'geddy-root'
      , abbr: 'g'
      , args: true
      , canon: 'geddyRoot'
      }
    , { full: 'spawned'
      , abbr: ['s', 'q', 'Q']
      , args: true
      , canon: 'spawned'
      }
    ];

    // Parse optsMap and generate options and cmd commands
    parser = new parseopts.Parser(optsMap)
    parser.parse(args);
    cmds = parser.cmds;
    opts = parser.opts;

    // Exit the process with a message
    die = function (str) {
      console.log(str);
      process.exit();
    };

    if (opts.help) {
      var usage = fs.readFileSync(path.join(__dirname, '..',
          'usage.txt')).toString();
      return die(usage);
    }

    if (opts.version) {
      return die(geddy.version);
    }

    geddy.startCluster(opts);
  })();
}
<|MERGE_RESOLUTION|>--- conflicted
+++ resolved
@@ -4,319 +4,6 @@
   , fs = require('fs')
   , path = require('path')
   , utils = require('utilities')
-<<<<<<< HEAD
-  , parseopts = require('../lib/parseopts');
-
-// Variables
-var cwd = process.cwd()
-  , args = process.argv.slice(2)
-  , parser
-  , optsMap
-  , cmds
-  , opts
-  , usage
-  , cmd
-  , engineCmd
-  , rtCmd
-  , modelCmd
-  , dirpath
-  , filepath
-  , die
-  , jake
-  , jakeArgs
-  , jakeProgram
-  , jakeLoader
-  , start;
-
-// Usage dialog
-usage = [
-    'Geddy web framework for Node.js'
-  , ''
-  , 'Usage:'
-  , '  geddy [options/commands] [arguments]'
-  , ''
-  , 'Options:'
-  , '  --environment, -e   Environment to use'
-  , '  --hostname, -b      Host name or IP to bind the server to (default: localhost)'
-  , '  --port, -p          Port to bind the server to (default: 4000)'
-  , '  --geddy-root, -g    /path/to/approot The path to the root for the app you want'
-  , '                        to run (default is current working directory)'
-  , '  --workers, -w       Number of worker processes to start (default: 1)'
-  , '  --debug, -d         Sets the log level to output debug messages to'
-  , '                        the console'
-  , '  --realtime, -rt     When generating or scaffolding, take realtime into account'
-  , '  --jade, -j          When generating views this will create Jade'
-  , '                        templates(Default: EJS)'
-  , '  --handle, -H        When generating views this will create Handlebars'
-  , '                        templates(Default: EJS)'
-  , '  --mustache, -m      When generating views this will create Mustache'
-  , '                        templates(Default: EJS)'
-  , '  --swig, -s      When generating views this will create Swig'
-  , '                        templates(Default: EJS)'
-  , '  --help, -h          Output this usage dialog'
-  , '  --version, -v       Output the version of Geddy that\'s installed'
-  , ''
-  , 'Commands:'
-  , '  console                     Start up the Geddy REPL'
-  , '  app <name>                  Create a new Geddy application'
-  , '  resource <name> [attrs]     Create a new resource. A resource includes'
-  , '                                a model, controller and route'
-  , '  scaffold <name> [attrs]     Create a new scaffolding. Scaffolding includes'
-  , '                                the views, a model, controller and route'
-  , '  secret                      Generate a new application secret in'
-  , '                                `config/secret`'
-  , '  controller <name>           Generate a new controller including an index view'
-  , '                                and and a route'
-  , '  model <name> [attrs]        Generate a new model'
-  , '  routes [query]              Shows routes for a given resource route or all '
-  , '                                routes if empty'
-  , '  auth[:update]               Creates user authentication for you, using Passport.'
-  , ''
-  , 'Examples:'
-  , '  geddy                    Start Geddy on localhost:4000 in development mode'
-  , '                             or if the directory isn\'t a Geddy app it\'ll'
-  , '                             display a prompt to use "geddy -h"'
-  , '  geddy -p 3000            Start Geddy on port 3000'
-  , '  geddy -e production      Start Geddy in production mode'
-  , '  geddy -j scaffold user   Generate a users scaffolding using Jade templates'
-  , '  geddy resource user name admin:boolean'
-  , '                           Generate a users resource with the model properties'
-  , '                             name as a string and admin as a boolean'
-  , '  geddy scaffold user name:string:default'
-  , '                           Generate a users scaffolding user name as the default'
-  , '                             value to display data with'
-  , '  geddy routes user        Show all routes for the user resource'
-  , '  geddy routes user.index  Show the index route for the user resource'
-  , ''
-].join('\n');
-
-// Options available
-optsMap = [
-  { full: 'origins'
-  , abbr: 'o'
-  , args: true
-  , canon: 'origins'
-  }
-, { full: ['hostname', 'bind']
-  , abbr: 'b'
-  , args: true
-  , canon: 'hostname'
-  }
-, { full: 'port'
-  , abbr: 'p'
-  , args: true
-  , canon: 'port'
-  }
-, { full: 'workers'
-  , abbr: ['n', 'w']
-  , args: true
-  , canon: 'workers'
-  }
-, { full: 'version'
-  , abbr: ['v', 'V']
-  , args: false
-  , canon: 'version'
-  }
-, { full: 'help'
-  , abbr: 'h'
-  , args: false
-  , canon: 'help'
-  }
-, { full: 'debug'
-  , abbr: 'd'
-  , args: true
-  , canon: 'debug'
-  }
-, { full: 'loglevel'
-  , abbr: 'l'
-  , args: true
-  , canon: 'loglevel'
-  }
-, { full: 'environment'
-  , abbr: 'e'
-  , args: true
-  , canon: 'environment'
-  }
-, { full: 'geddy-root'
-  , abbr: 'g'
-  , args: true
-  , canon: 'geddyRoot'
-  }
-, { full: 'spawned'
-  , abbr: ['s', 'q', 'Q']
-  , args: true
-  , canon: 'spawned'
-  }
-, { full: 'jade'
-  , abbr: 'j'
-  , args: false
-  , canon: 'jade'
-  }
-, { full: ['handle', 'handlebars']
-  , abbr: 'H'
-  , args: false
-  , canon: 'handlebars'
-  }
-, { full: ['handle', 'swig']
-  , abbr: 'S'
-  , args: false
-  , canon: 'swig'
-  }
-, { full: 'mustache'
-  , abbr: 'm'
-  , args: false
-  , canon: 'mustache'
-  }
-, { full: 'realtime'
-  , abbr: 'rt'
-  , args: false
-  , canon: 'realtime'
-  }
-];
-
-// Parse optsMap and generate options and cmd commands
-parser = new parseopts.Parser(optsMap);
-parser.parse(args);
-cmds = parser.cmds;
-opts = parser.opts;
-
-// Set handlebars option to handle option
-opts.handle = opts.handlebars || opts.handle;
-
-// Exit the process with a message
-die = function (str) {
-  console.log(str);
-  process.exit();
-};
-
-// Start Geddy with options
-start = function () {
-  geddy.startCluster(opts);
-};
-
-if (opts.help) {
-  die(usage);
-}
-if (opts.version) {
-  die(geddy.version);
-}
-
-// `geddy app foo` or `geddy resource bar` etc. -- run generators
-if (cmds.length) {
-  // Get Jake file and jakelibdir for generators
-  dirpath = path.normalize(path.join(__dirname, '..', 'gen'));
-  filepath = path.normalize(path.join(dirpath, 'Jakefile'));
-
-  cmd = '';
-
-  // Some commands take only one arg
-  if (!(cmds[0] == 'jake' ||
-      cmds[0] == 'secret' ||
-      cmds[0] == 'auth' ||
-      cmds[0] == 'auth:update' ||
-      cmds[0] == 'console' ||
-      cmds[0] == 'routes')
-      && !cmds[1]) {
-    throw new Error(cmds[0] + ' command requires another argument.');
-  }
-
-  // Add engines to command
-  if (opts.jade) {
-    engineCmd = ',' + 'jade';
-  } else if (opts.handle) {
-    engineCmd = ',' + 'handlebars';
-  } else if (opts.mustache) {
-    engineCmd = ',' + 'mustache';
-  } else if (opts.swig) {
-    engineCmd = ',' + 'swig';
-  } else engineCmd = ',default';
-
-  if (opts.realtime) {
-    rtCmd = ',' + 'realtime';
-  }
-  else {
-    rtCmd = ',default';
-  }
-
-  // Get the model properties
-  if (cmds.slice(2).length > 0) {
-    modelCmd = ',' + cmds.slice(2).join('%');
-  } else modelCmd = '';
-
-  // Add Jake argument based on commands
-  switch (cmds[0]) {
-    case 'jake':
-      cmd = 'jake';
-      jakeArgs = cmds.slice(1);
-      break;
-    case 'console':
-      // Start console
-      cmd += 'console:start[' + (cmds[1] || 'development') + ']';
-      break;
-    case 'auth':
-      // Create authentication
-      cmd += 'auth:init[' + engineCmd.substr(1) + ']';
-      break;
-    case 'auth:update':
-      // Update authentication
-      cmd += 'auth:update';
-      break;
-    case 'app':
-      // Generating application
-      cmd += 'gen:app[' + cmds[1] + engineCmd + rtCmd + ']';
-      break;
-    case 'resource':
-      // Generating resource
-      cmd += 'gen:resource[' + cmds[1] + modelCmd + ']';
-      break;
-    case 'scaffold':
-      // Generating application
-      cmd += 'gen:scaffold[' + cmds[1] + rtCmd + engineCmd + modelCmd + ']';
-      break;
-    case 'controller':
-      // Generating controller
-      cmd += 'gen:bareController[' + cmds[1] + engineCmd + ']';
-      break;
-    case 'model':
-      // Generating model
-      cmd += 'gen:model[' + cmds[1] + modelCmd + ']';
-      break;
-    case 'secret':
-      // Generating new app secret
-      cmd += 'gen:secret';
-      break;
-    case 'routes':
-      // Show routes(Optionally empty)
-      cmd += 'routes:show[' + (cmds[1] || '') + ']';
-      break;
-    default:
-      die(cmds[0] + ' is not a Geddy command.');
-  }
-
-  jake = require('jake');
-  jakeProgram = jake.program;
-  jakeLoader = jake.loader;
-  // Load Geddy's bundled Jakefile
-  jakeLoader.loadDirectory(path.join(dirpath, 'jakelib'));
-  jakeLoader.loadFile(filepath);
-  if (cmd == 'jake') {
-    jakeProgram.parseArgs(jakeArgs);
-    // Load Jakefile and jakelibdir files for app
-    jakeLoader.loadFile(jakeProgram.opts.jakefile);
-    jakeLoader.loadDirectory(jakeProgram.opts.jakelibdir);
-    // Prepend env:init to load Geddy env
-    jakeProgram.taskNames.unshift('env:init');
-    jakeProgram.init();
-  }
-  else {
-    jakeProgram.init({
-      quiet: !opts.debug
-    , trace: true
-    });
-    jakeProgram.setTaskNames([cmd]);
-  }
-  jakeProgram.run();
-=======
   , parseopts = require('../lib/parseopts')
   , cmd = require('../lib/cmd');
 
@@ -337,7 +24,6 @@
   args.shift();
   var c = new cmd.Cmd(args);
   c.run();
->>>>>>> 1ddb9954
 }
 // Run the server
 else {
