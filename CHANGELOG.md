--- conflicted
+++ resolved
@@ -1,4 +1,3 @@
-<<<<<<< HEAD
 ## v3.0.0-beta.0: UNRELEASED
 
 * `.compile()` now returns a string on client mode (@TimothyGu)
@@ -6,8 +5,6 @@
 * The default client function name is now 'template' (@TimothyGu)
 - Remove support for `scope` option
 
-## v2.2.0: UNRELEASED
-=======
 ## v2.2.3: 2015-01-23
 
 * Better filtering for deprecation notice when called from Express (@mde)
@@ -21,7 +18,6 @@
   Express (@mde)
 
 ## v2.2.1: 2015-01-19
->>>>>>> c9fa8c95
 
 + 4x faster HTML escaping function, especially beneficial if you use lots
   of escaped locals (@TimothyGu)
