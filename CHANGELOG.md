--- conflicted
+++ resolved
@@ -1,15 +1,13 @@
-<<<<<<< HEAD
 ## v3.0.0-beta.0: UNRELEASED
 
 * `.compile()` now returns a string on client mode (@TimothyGu)
 * Use `options.name` to control the name of the client function (@TimothyGu)
 * The default client function name is now 'template' (@TimothyGu)
 - Remove support for `scope` option
-=======
+
 ## v2.2.4: UNRELEASED
 
 * Only bundle rethrow() in client scripts when compileDebug is enabled
->>>>>>> b51c680b
 
 ## v2.2.3: 2015-01-23
 
