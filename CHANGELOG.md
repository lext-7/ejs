--- conflicted
+++ resolved
@@ -3,12 +3,8 @@
 + 4x faster HTML escaping function, especially beneficial if you use lots
   of escaped locals (@TimothyGu)
 + Up to 4x faster compiled functions in addition to above (@TimothyGu)
-<<<<<<< HEAD
 * Fix `//` in an expanded string (@TimothyGu)
-=======
-+ Fix `//` in an expanded string (@TimothyGu)
 + Fix literal mode without an end tag (@TimothyGu)
->>>>>>> eca854d3
 
 ## v2.1.4: 2015-01-12
 
