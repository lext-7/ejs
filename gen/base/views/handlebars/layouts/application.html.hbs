<!DOCTYPE html>
<html lang="en">
  <head>
    <meta charset="utf-8">
    <title>Geddy App | This app uses Geddy.js</title>
    <meta name="description" content="">
    <meta name="author" content="">
    <meta name="viewport" content="width=device-width" />

    <!-- The HTML5 shim, for IE6-8 support of HTML elements -->
    <!--[if lt IE 9]>
      <script src="http://html5shim.googlecode.com/svn/trunk/html5.js"></script>
    <![endif]-->

    <script type="text/javascript" src="/js/jquery.min.js"></script>
    <script type="text/javascript" src="/js/bootstrap.min.js"></script>
    <script type="text/javascript" src="/js/core/core.js"></script>
    <!-- <script type="text/javascript" src="/js/models/your_model.js"></script> -->
    <script type="text/javascript" src="/js/config/init.js"></script>

    <link rel="stylesheet" href="/css/bootstrap.min.css">
    <link rel="stylesheet" href="/css/style.css">
    <link rel="stylesheet" href="/css/bootstrap.responsive.min.css">

    <!-- The fav and touch icons -->
    <link rel="shortcut icon" href="/images/favicon.ico">
    <link rel="apple-touch-icon" href="images/apple-touch-icon.png">
    <link rel="apple-touch-icon" sizes="72x72" href="images/apple-touch-icon-72x72.png">
    <link rel="apple-touch-icon" sizes="114x114" href="images/apple-touch-icon-114x114.png">
  </head>
  <body>
    <div class="navbar navbar-fixed-top">
      <div class="navbar-inner">
        <div class="container">
          <a class="btn btn-navbar" data-toggle="collapse" data-target=".nav-collapse">
            <span class="i-bar"><i class="icon-chevron-down icon-white"></i></span>
          </a>
          <a class="brand" href="{{mainsPath}}">Geddy App</a>
          <div class="nav-collapse">
            <ul class="nav">
              <li class="active">{{{linkTo 'Home' mainsPath}}}</li>
              <li>{{{linkTo 'Tutorial' 'http://geddyjs.org/tutorial'}}}</li>
              <li>{{{linkTo 'Docs' 'http://geddyjs.org/documentation'}}}</li>
            </ul>
          </div><!--/.nav-collapse -->
        </div>
      </div>
    </div>
    <div class="container">
<<<<<<< HEAD
      <!-- Displays flash messages -->
      <div id="flash-container">
        {{#each flash.messages}}
          {{#this}}
          <div class="{{displayClass}}">
            <button type="button" class="close" data-dismiss="alert">&times;</button>
            {{#if isInline}}
                <strong>{{heading}}:</strong>&nbsp;
            {{else}}
                <h4>{{heading}}</h4>
            {{/if}}
            {{description}}
          </div>
          {{/this}}
        {{/each}}
      </div>
      {{{yield}}}
=======
      {{{displayFlash flash}}}
      {{{render}}}
>>>>>>> 45a08f77
    </div>
    <script type="text/javascript">
      /* Initializes the dismiss buttons on the flash messages */
      $("#flash-container .alert").alert();
    </script>
  </body>
</html><|MERGE_RESOLUTION|>--- conflicted
+++ resolved
@@ -47,32 +47,8 @@
       </div>
     </div>
     <div class="container">
-<<<<<<< HEAD
-      <!-- Displays flash messages -->
-      <div id="flash-container">
-        {{#each flash.messages}}
-          {{#this}}
-          <div class="{{displayClass}}">
-            <button type="button" class="close" data-dismiss="alert">&times;</button>
-            {{#if isInline}}
-                <strong>{{heading}}:</strong>&nbsp;
-            {{else}}
-                <h4>{{heading}}</h4>
-            {{/if}}
-            {{description}}
-          </div>
-          {{/this}}
-        {{/each}}
-      </div>
-      {{{yield}}}
-=======
       {{{displayFlash flash}}}
       {{{render}}}
->>>>>>> 45a08f77
     </div>
-    <script type="text/javascript">
-      /* Initializes the dismiss buttons on the flash messages */
-      $("#flash-container .alert").alert();
-    </script>
   </body>
 </html>