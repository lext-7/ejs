!!! html
html(lang="en")
  head
    meta(charset="utf-8")
    title Geddy App | This app uses Geddy.js
    meta(name="description", content="")
    meta(name="author", content="")
    meta(name="viewport", content="width=device-width")

    // The HTML5 shim, for IE6-8 support of HTML elements
    //if lt IE 9
      script(src="http://html5shim.googlecode.com/svn/trunk/html5.js")

    != scriptLink('/js/jquery.min.js', {type:'text/javascript'})
    != scriptLink('/js/bootstrap.min.js', {type:'text/javascript'})
    != scriptLink('/js/core/core.js', {type: 'text/javascript'})
    != scriptLink('/js/core/models.js', {type: 'text/javascript'})

    != styleLink('/css/bootstrap.min.css', {rel:'stylesheet'})
    != styleLink('/css/style.css', {rel:'stylesheet'})
    != styleLink('/css/bootstrap.responsive.min.css', {rel:'stylesheet'})

    // The fav and touch icons
    link(rel="shortcut icon", href="/images/favicon.ico")
    link(rel="apple-touch-icon", href="images/apple-touch-icon.png")
    link(rel="apple-touch-icon", sizes="72x72", href="images/apple-touch-icon-72x72.png")
    link(rel="apple-touch-icon", sizes="114x114", href="images/apple-touch-icon-114x114.png")

  body
    .navbar.navbar-fixed-top
      .navbar-inner
        .container
          a.btn.btn-navbar(data-toggle="collapse", data-target=".nav-collapse")
            span.i-bar
              i.icon-chevron-down.icon-white
          != linkTo('Geddy App', mainsPath, { class: 'brand' })
          .nav-collapse
            ul.nav
              li.active
                != linkTo('Home', mainsPath)
              li
                != linkTo('Tutorial', 'http://geddyjs.org/tutorial')
              li
                != linkTo('Docs', 'http://geddyjs.org/documentation')

    .container
<<<<<<< HEAD
      != render()
=======
      #flash-container
        // Displays flash messages
        each msg in flash.messagesArr
          div(class="#{ msg.displayClass }")
            button(type="button",class="close",data-dismiss="alert") &times;
            - if(msg.isInline)
              strong #{msg.heading}
              | &nbsp;
            - else
              h4 #{msg.heading}
            | #{msg.description}
      != render()
  script
    /* Initializes the dismiss buttons on the flash messages */
    $("#flash-container .alert").alert();
>>>>>>> 014c84ab
<|MERGE_RESOLUTION|>--- conflicted
+++ resolved
@@ -44,9 +44,6 @@
                 != linkTo('Docs', 'http://geddyjs.org/documentation')
 
     .container
-<<<<<<< HEAD
-      != render()
-=======
       #flash-container
         // Displays flash messages
         each msg in flash.messagesArr
@@ -61,5 +58,4 @@
       != render()
   script
     /* Initializes the dismiss buttons on the flash messages */
-    $("#flash-container .alert").alert();
->>>>>>> 014c84ab
+    $("#flash-container .alert").alert();