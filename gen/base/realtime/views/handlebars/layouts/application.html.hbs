<!DOCTYPE html>
<html lang="en">
  <head>
    <meta charset="utf-8">
    <title>Geddy App | This app uses Geddy.js</title>
    <meta name="description" content="">
    <meta name="author" content="">
    <meta name="viewport" content="width=device-width" />

    <!-- The HTML5 shim, for IE6-8 support of HTML elements -->
    <!--[if lt IE 9]>
      <script src="http://html5shim.googlecode.com/svn/trunk/html5.js"></script>
    <![endif]-->

    <script type="text/javascript" src="/js/jquery.min.js"></script>
    <script type="text/javascript" src="/js/bootstrap.min.js"></script>
    <script type="text/javascript" src="/js/core/core.js"></script>
    <script type="text/javascript" src="/js/core/models.js"></script>

    <link rel="stylesheet" href="/css/bootstrap.min.css">
    <link rel="stylesheet" href="/css/style.css">
    <link rel="stylesheet" href="/css/bootstrap.responsive.min.css">

    <!-- The fav and touch icons -->
    <link rel="shortcut icon" href="/images/favicon.ico">
    <link rel="apple-touch-icon" href="images/apple-touch-icon.png">
    <link rel="apple-touch-icon" sizes="72x72" href="images/apple-touch-icon-72x72.png">
    <link rel="apple-touch-icon" sizes="114x114" href="images/apple-touch-icon-114x114.png">
  </head>
  <body>
    <div class="navbar navbar-fixed-top">
      <div class="navbar-inner">
        <div class="container">
          <a class="btn btn-navbar" data-toggle="collapse" data-target=".nav-collapse">
            <span class="i-bar"><i class="icon-chevron-down icon-white"></i></span>
          </a>
          <a class="brand" href="{{mainsPath}}">Geddy App</a>
          <div class="nav-collapse">
            <ul class="nav">
              <li class="active">{{{linkTo 'Home' mainsPath}}}</li>
              <li>{{{linkTo 'Tutorial' 'http://geddyjs.org/tutorial'}}}</li>
              <li>{{{linkTo 'Docs' 'http://geddyjs.org/documentation'}}}</li>
            </ul>
          </div><!--/.nav-collapse -->
        </div>
      </div>
    </div>
    <div class="container">
<<<<<<< HEAD
=======
      <!-- Displays flash messages -->
      <div id="flash-container">
        {{#each flash.messagesArr}}
          {{#this}}
          <div class="{{displayClass}}">
            <button type="button" class="close" data-dismiss="alert">&times;</button>
            {{#if isInline}}
                <strong>{{heading}}:</strong>&nbsp;
            {{else}}
                <h4>{{heading}}</h4>
            {{/if}}
            {{description}}
          </div>
          {{/this}}
        {{/each}}
      </div>
>>>>>>> 014c84ab
      {{{render}}}
    </div>
    <script type="text/javascript">
      /* Initializes the dismiss buttons on the flash messages */
      $("#flash-container .alert").alert();
    </script>
  </body>
</html><|MERGE_RESOLUTION|>--- conflicted
+++ resolved
@@ -46,8 +46,6 @@
       </div>
     </div>
     <div class="container">
-<<<<<<< HEAD
-=======
       <!-- Displays flash messages -->
       <div id="flash-container">
         {{#each flash.messagesArr}}
@@ -64,7 +62,6 @@
           {{/this}}
         {{/each}}
       </div>
->>>>>>> 014c84ab
       {{{render}}}
     </div>
     <script type="text/javascript">
