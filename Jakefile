--- conflicted
+++ resolved
@@ -2,204 +2,9 @@
 require('./lib/geddy')
 
 var fs = require('fs')
-<<<<<<< HEAD
-  , child_process = require('child_process')
-  , path = require('path')
-  , exec = child_process.exec
-  , inflection = require('./deps/inflection')
-  , utils = require('./lib/utils')
-  , Templato = require('./deps/templato')
-  , ejs = require('./lib/template/adapters/ejs')
-  , createPackageTask;
-
-var JSPAT = /\.js$/;
-
-namespace('gen', function () {
-  var _writeTemplate = function (name, filename, dirname, opts) {
-        var templato = new Templato
-          , names = _getInflections(name)
-          , text = fs.readFileSync(path.join(__dirname,
-                'templates', filename +'.ejs'), 'utf8').toString()
-          , templ
-          , filePath;
-        // Render with the right model name
-        templ = new ejs.Template({text: text, templato: templato});
-        templ.process({data: {names: names}});
-        filePath = path.join('app', dirname,
-            names.filename[opts.inflection] + '.js');
-        fs.writeFileSync(filePath, templ.markup, 'utf8');
-        console.log('[ADDED] ' + filePath);
-      }
-
-    , _getInflections = function (nameParam) {
-        var name = utils.string.snakeize(nameParam)
-          , namePlural = inflection.pluralize(name)
-          , names = {
-            filename: {
-              singular: name
-            , plural: namePlural
-            }
-          , constructor: {
-              singular: utils.string.camelize(name, true)
-            , plural: utils.string.camelize(namePlural, true)
-            }
-          , property: {
-              singular: utils.string.camelize(name)
-            , plural: utils.string.camelize(namePlural)
-            }
-          };
-        return names;
-      };
-
-  // Creates a new Geddy app scaffold
-  task('app', [], function (appName) {
-    if (!appName) {
-      throw new Error('No app-name specified.');
-    }
-    var mkdirs = [
-          ''
-        , 'config'
-        , 'app/models'
-        , 'app/controllers'
-        , 'lib'
-        , 'log'
-        , 'node_modules'
-        ]
-      , cps = [
-        , ['views', 'app']
-        , ['public', '']
-        , ['router.js', 'config']
-        , ['init.js', 'config']
-        , ['environment.js', 'config']
-        , ['development.js', 'config']
-        , ['production.js', 'config']
-        , ['main.js', 'app/controllers']
-        , ['application.js', 'app/controllers']
-        , ['favicon.ico', 'public']
-        ];
-    mkdirs.forEach(function (d) {
-      jake.mkdirP(path.join(appName, d));
-    });
-    cps.forEach(function (cp) {
-      jake.cpR(path.join(__dirname, 'templates/base', cp[0]),
-          path.join(appName, cp[1]));
-    });
-    console.log('Created app ' + appName + '.');
-  });
-
-  // Creates a resource-based route with model and controller
-  task('resource', function (name) {
-    jake.Task['gen:model'].invoke(name);
-    jake.Task['gen:controller'].invoke(name);
-    jake.Task['gen:route'].invoke(name);
-    jake.Task['gen:views'].invoke(name);
-  });
-
-  task('model', [], function (name) {
-    _writeTemplate(name, 'resource_model', 'models',
-        {inflection: 'singular'});
-  });
-
-  task('controller', [], function (name) {
-    _writeTemplate(name, 'resource_controller', 'controllers',
-        {inflection: 'plural'});
-  });
-
-  task('route', [], function (name, opts) {
-    var names = _getInflections(name)
-      , options = opts || {}
-      , routeType = options.bare ? 'Bare' : 'Resource'
-      , filePath = path.normalize('config/router.js')
-      , newRoute
-      , text = fs.readFileSync(filePath, 'utf8').toString()
-      , routeArr;
-
-    if (options.bare) {
-      newRoute = 'router.match(\'/' +  names.filename.plural +
-          '\').to({controller: \'' + names.constructor.plural +
-          '\', action: \'index\'});';
-    }
-    else {
-      newRoute = 'router.resource(\'' +  names.filename.plural + '\');'
-    }
-
-    // Don't add the same route over and over
-    if (text.indexOf(newRoute) == -1) {
-      // Add the new resource route just above the export
-      routerArr = text.split('exports.router');
-      routerArr[0] += newRoute + '\n';
-      text = routerArr.join('exports.router');
-      fs.writeFileSync(filePath, text, 'utf8');
-      console.log(routeType + ' ' + names.filename.plural +
-          ' route added to ' + filePath);
-    }
-    else {
-      console.log('(' + routeType + ' ' + names.filename.plural +
-          ' route already defined in ' + filePath + ')');
-    }
-  });
-
-  task('views', [], function (name, opts) {
-    var names = _getInflections(name)
-      , options = opts || {}
-      , viewDir = path.join('app/views', names.filename.plural)
-      , actions
-      , cmds = []
-      , addActionView = function (action) {
-          jake.cpR(path.join(__dirname, 'templates/views',
-              action + '.html.ejs'), viewDir);
-        };
-
-    jake.mkdirP(viewDir);
-    jake.mkdirP('app/views/layouts');
-
-    addActionView('index');
-    // Add views for the other CRUD actions when doing a full-on resource
-    if (!options.bare) {
-      ['add', 'edit', 'show'].forEach(function (action) {
-        addActionView(action);
-      });
-    }
-
-    // Create an app-layout if one doesn't exist
-    if (!path.existsSync(path.join(process.cwd(),
-        'app/views/layouts/application.html.ejs'))) {
-      jake.cpR(path.join(__dirname, '/templates/views/layout.html.ejs'),
-          'app/views/layouts/application.html.ejs');
-    }
-
-    console.log('Created view templates.');
-  });
-
-  task('bareController', [], function (name) {
-    _writeTemplate(name, 'bare_controller', 'controllers',
-        {inflection: 'plural'});
-    jake.Task['gen:route'].invoke(name, {bare: true});
-    jake.Task['gen:views'].invoke(name, {bare: true});
-  });
-
-  task('secret', [], function (name) {
-    var filename = path.join(process.cwd(), 'config/environment.js')
-      , conf = fs.readFileSync(filename).toString()
-      , confArr
-      , secret = utils.string.uuid(128);
-
-    // Remove any old secret
-    conf = conf.replace(/\nconfig.secret.+;\n/, '');
-
-    confArr = conf.split('module.exports = config;');
-    conf = confArr[0] + "config.secret = '" + secret + "';\n\n" +
-      'module.exports = config;' + confArr[1];
-    fs.writeFileSync(filename, conf);
-    console.log('app-secret added to environment.js config.');
-  });
-
-});
-=======
   , createPackageTask
   , JSPAT = /\.js$/
   , testTask;
->>>>>>> d950b227
 
 namespace('doc', function () {
   task('generate', ['doc:clobber'], function () {
@@ -282,4 +87,3 @@
   this.testName = 'testModelAdapters'
   this.testFiles.include('lib/model/adapters/**/test.js');
 });
-
